--- conflicted
+++ resolved
@@ -10,10 +10,7 @@
 		877123F01BDA78AA00530B1E /* FBSimulatorVideoUploader.h in Headers */ = {isa = PBXBuildFile; fileRef = 877123EE1BDA78AA00530B1E /* FBSimulatorVideoUploader.h */; settings = {ATTRIBUTES = (Public, ); }; };
 		877123F11BDA78AA00530B1E /* FBSimulatorVideoUploader.m in Sources */ = {isa = PBXBuildFile; fileRef = 877123EF1BDA78AA00530B1E /* FBSimulatorVideoUploader.m */; };
 		877123F31BDA797800530B1E /* video0.mp4 in Resources */ = {isa = PBXBuildFile; fileRef = 877123F21BDA797800530B1E /* video0.mp4 */; };
-<<<<<<< HEAD
 		9C1B1C651BFE666D009CC421 /* Umbrella-Headers.h in Headers */ = {isa = PBXBuildFile; fileRef = 9C1B1C641BFE666D009CC421 /* Umbrella-Headers.h */; settings = {ATTRIBUTES = (Public, ); }; };
-=======
->>>>>>> 49879a53
 		AA017F271BD7770300F45E9D /* FBSimulatorLogsTests.m in Sources */ = {isa = PBXBuildFile; fileRef = AA017F251BD7770300F45E9D /* FBSimulatorLogsTests.m */; };
 		AA017F281BD7770300F45E9D /* FBWritableLogTests.m in Sources */ = {isa = PBXBuildFile; fileRef = AA017F261BD7770300F45E9D /* FBWritableLogTests.m */; };
 		AA017F2F1BD7771300F45E9D /* FBSimulatorLogs.h in Headers */ = {isa = PBXBuildFile; fileRef = AA017F2A1BD7771300F45E9D /* FBSimulatorLogs.h */; settings = {ATTRIBUTES = (Public, ); }; };
